--- conflicted
+++ resolved
@@ -1,10 +1,6 @@
 [tool.poetry]
 name = "data-toolset"
-<<<<<<< HEAD
-version = "0.1.6"
-=======
 version = "0.1.7"
->>>>>>> 8b79a2c1
 description = ""
 authors = ["Kirill Bobrov <miaplanedo@gmail.com>"]
 readme = "README.md"
